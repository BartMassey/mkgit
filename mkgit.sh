#!/bin/sh
# Copyright © 2009 Bart Massey
# ALL RIGHTS RESERVED
#
# This program is released under the MIT license
# See http://opensource.org/licenses/mit-license.php for
# licensing information
#
# Loosely based on an earlier script by Julian Kongslie

PGM="`basename $0`"
<<<<<<< HEAD
USAGE="$PGM: usage: $PGM [-p|-d <desc>] [-X [svcs|po8|github|na] [<project>[.git]] | ssh://[<user>@]host/<dir>/<project>.git] [<git-dir>]"

X=''
SVCS=false
=======
USAGE="$PGM: usage: $PGM [-p|-d <desc>] [-X [big-site|little-site|github|na] [<project>[.git]] | ssh://[<user>@]host/<dir>/<project>.git] [<git-dir>]"

X=''
MKLINK=false
>>>>>>> 78df268b
PUBLIC=false
PRIVATE=false

while [ $# -gt 0 ]
do
    case "$1" in
    -X)
	X="$2"
	shift 2
	;;
    -d)
	case "$PRIVATE" in
	true)
	    echo "$PGM: both private and public were specified"
	    exit 1
	    ;;
	esac
        PUBLIC=true
	DESC="$2"
	shift 2
	;;
    -p)
	case "$PUBLIC" in
	true)
	    echo "$PGM: both public and private were specified"
	    exit 1
	    ;;
	esac
        PRIVATE=true
	shift
	;;
    -*)
	echo "$USAGE" >&2
	exit 1
	;;
    *)
	break
	;;
    esac
done

if $PUBLIC || $PRIVATE
then
    :
else
    echo "$PGM: neither public (-d <desc>) nor private (-p) was specified" >&2
    exit 1
fi

if [ $# -gt 2 ]
then
    echo "$USAGE" >&2
    exit 1
fi

PROJECT="$1"
GITDIR="."

<<<<<<< HEAD
HOST="`expr \"$URL\" : 'ssh://\([^/]*\)'`"
PARENT="`expr \"$URL\" : 'ssh://[^/]*\(/.*\)/'`"
PROJECT="`expr \"$URL\" : 'ssh://[^/]*/.*/\([^/]*\.git$\)'`"

case $X in
svcs)
    SVCS=true
    HOST=svcs.cs.pdx.edu
    PARENT=/storage/git
    ;;
po8)
    HOST=po8.org
    PARENT=/storage/git
    ;;
=======

case $X in
big-site)
    MKLINK=true
    HOST=big-site.example.org
    PARENT=/storage/git
    ;;
little-site)
    HOST=little-site.example.org
    PARENT=/storage/git
    ;;
github|na)
    ;;
"")
    HOST="`expr \"$URL\" : 'ssh://\([^/]*\)'`"
    PARENT="`expr \"$URL\" : 'ssh://[^/]*\(/.*\)/'`"
    PROJECT="`expr \"$URL\" : 'ssh://[^/]*/.*/\([^/]*\.git$\)'`"
    if [ "$PROJECT" = "" ]
    then
        PROJECT="`expr \"$URL\" : 'ssh://[^/]*/.*/\([^/.]*$\)'`"
    fi
    if [ "$HOST" = "" ] || [ "$PARENT" = "" ] || [ "$PROJECT" = "" ]
    then
        echo "$PGM: bad repo URL \"$HOST\", giving up" >&2
        exit 1
    fi
    ;;
*)
    echo "$PGM: unknown -X argument \"$X\", giving up" >&2
    exit 1
    ;;
>>>>>>> 78df268b
esac
case $X in
na)
    ;;
*)
    case "$PROJECT" in
    "")
	PROJECT="`basename \"\`pwd\`\"`"
	case "$PROJECT" in
	*.git)
	  ;;
        *)
	  PROJECT="$PROJECT".git
	  ;;
	esac
        echo "$PGM: warning: no project name specified, so using $PROJECT" >&2
	;;
    *.git)
        ;;
    *)
        PROJECT="$PROJECT".git
	echo "$PGM: warning: added .git to project" >&2
	;;
    esac
    ;;
esac

case $X in
github)
    if $PRIVATE
    then
	echo "$PGM: cannot create private github repos" >&2
	exit 1
    fi
    if [ ! -f "$HOME/.githubuser" ] || [ ! -f "$HOME/.githubtoken" ]
    then
	echo "$PGM: need \$HOME/.githubuser and \$HOME/.githubtoken" >&2
	exit 1
    fi
    PROJECT="`basename $PROJECT`"
    GITHUBUSER="`cat $HOME/.githubuser`"
    GITHUBTOKEN="`cat $HOME/.githubtoken`"
    URL="ssh://git@github.com/$GITHUBUSER/${PROJECT}"
    MSGTMP="/tmp/mkgit-curlmsg.$$"
    trap "rm -f $MSGTMP" 0 1 2 3 15
    if curl \
         -F "login=$GITHUBUSER" \
         -F "token=$GITHUBTOKEN" \
	 https://github.com/api/v2/yaml/repos/create \
         -F "name=$PROJECT" >$MSGTMP
    then
	:
    else
	echo "failed to create github repository:" >&2
	cat $MSGTMP >&2
	exit 1
    fi
    if curl \
         -F "login=$GITHUBUSER" \
         -F "token=$GITHUBTOKEN" \
	 "https://github.com/api/v2/yaml/repos/show/$GITHUBUSER/$PROJECT" \
         -F "values[description]=$DESC" >$MSGTMP
    then
	:
    else
e	echo "failed to set github description:" >&2
	cat $MSGTMP >&2
	exit 1
    fi
    ;;
"")
    if [ "$HOST" = "" ] || [ "$PARENT" = "" ] || [ "$PROJECT" = "" ]
    then
        echo "$USAGE" >&2
        exit 1
    fi
    echo "$PARENT"
    echo "$PROJECT"
    URL="ssh://${HOST}${PARENT}/${PROJECT}"
    QUOTESTR="s/\\([\"\'\!\$\\\\]\\)/\\\\\\1/g"
    PARENTQ="`echo \"$PARENT\" | sed \"$QUOTESSTR\"`"
    PROJECTQ="`echo \"$PROJECT\" | sed \"$QUOTESSTR\"`"
    echo "$PARENTQ"
    echo "$PROJECTQ"
    ssh "${HOST}" <<EOF
    cd "${PARENTQ}" &&
    mkdir "${PROJECTQ}" &&
    cd "${PROJECTQ}" &&
    git init --bare --shared=group &&
    if $PUBLIC
    then
      touch git-daemon-export-ok
      echo "${DESC}" >description
<<<<<<< HEAD
      ${SVCS} && ln -s "${PARENTQ}/${PROJECTQ}" /git/.
=======
      ${MKLINK} && ln -s "${PARENTQ}/${PROJECTQ}" /git/.
>>>>>>> 78df268b
    fi
EOF
    if [ "$?" -ne 0 ]
    then
	echo "$PGM: ssh to create repo failed" >&2
	exit 1
    fi
    ;;
na)
    ;;
*)
    echo "$USAGE" >&2
    exit 1
    ;;
esac

if [ $# -eq 2 ]
then
    GITDIR="$2"
fi

cd "${GITDIR}"
if [ "$?" -ne 0 ]
then
    echo "$PGM: could not find git directory ${GITDIR}" >&2
    exit 1
fi
if [ ! -d ".git" ]
then
    echo "$PGM: directory ${GITDIR} is not a git working directory!" 1>&2
    exit 1
fi

if git remote add origin "$URL"
then
  :
else
  echo "$PGM: warning: updating remote"
  git remote rm origin
  git remote add origin "$URL"
fi
git push -u origin master
if [ "$?" -ne 0 ]
then
    echo "$PGM: push to origin failed" >&2
    exit 1
fi

exit 0<|MERGE_RESOLUTION|>--- conflicted
+++ resolved
@@ -9,17 +9,10 @@
 # Loosely based on an earlier script by Julian Kongslie
 
 PGM="`basename $0`"
-<<<<<<< HEAD
-USAGE="$PGM: usage: $PGM [-p|-d <desc>] [-X [svcs|po8|github|na] [<project>[.git]] | ssh://[<user>@]host/<dir>/<project>.git] [<git-dir>]"
-
-X=''
-SVCS=false
-=======
 USAGE="$PGM: usage: $PGM [-p|-d <desc>] [-X [big-site|little-site|github|na] [<project>[.git]] | ssh://[<user>@]host/<dir>/<project>.git] [<git-dir>]"
 
 X=''
 MKLINK=false
->>>>>>> 78df268b
 PUBLIC=false
 PRIVATE=false
 
@@ -78,22 +71,6 @@
 PROJECT="$1"
 GITDIR="."
 
-<<<<<<< HEAD
-HOST="`expr \"$URL\" : 'ssh://\([^/]*\)'`"
-PARENT="`expr \"$URL\" : 'ssh://[^/]*\(/.*\)/'`"
-PROJECT="`expr \"$URL\" : 'ssh://[^/]*/.*/\([^/]*\.git$\)'`"
-
-case $X in
-svcs)
-    SVCS=true
-    HOST=svcs.cs.pdx.edu
-    PARENT=/storage/git
-    ;;
-po8)
-    HOST=po8.org
-    PARENT=/storage/git
-    ;;
-=======
 
 case $X in
 big-site)
@@ -125,7 +102,6 @@
     echo "$PGM: unknown -X argument \"$X\", giving up" >&2
     exit 1
     ;;
->>>>>>> 78df268b
 esac
 case $X in
 na)
@@ -219,11 +195,7 @@
     then
       touch git-daemon-export-ok
       echo "${DESC}" >description
-<<<<<<< HEAD
-      ${SVCS} && ln -s "${PARENTQ}/${PROJECTQ}" /git/.
-=======
       ${MKLINK} && ln -s "${PARENTQ}/${PROJECTQ}" /git/.
->>>>>>> 78df268b
     fi
 EOF
     if [ "$?" -ne 0 ]
