#!/bin/sh
# Copyright © 2009 Bart Massey
# ALL RIGHTS RESERVED
#
# This program is released under the MIT license
# See http://opensource.org/licenses/mit-license.php for
# licensing information
#
# Loosely based on an earlier script by Julian Kongslie

PGM="`basename $0`"

# The site scripts live in the same bin with mkgit.
# They are named mkgit-*.
BIN="`echo $0 | sed 's=/*[^/]*$=='`"
case $BIN in '') BIN='.' ;; esac
SITESCRIPTS="`ls ${BIN} | egrep '^mkgit-'`"
# Pipe-separated list of site names. Used both for
# display and with shell eval.
SITES="`echo $SITESCRIPTS | sed -e 's=mkgit-==g' -e 's= =|='`"
<<<<<<< HEAD
case $BIN in '') BIN='.' ;; esac
PGM="`basename $0`"
USAGE="$PGM: usage: $PGM [-p|-d <desc>] [-X [${SITES:+$SITES|}github|na] [<project>[.git]] | ssh://[<user>@]host/<dir>/<project>.git] [<git-dir>]"
=======
>>>>>>> 4189cb0e

USAGE="$PGM: usage: $PGM [-p|-d <desc>]
  [-X [$SITES|github] [<project>[.git]] |
   ssh://[<user>@]host/<dir>/<project>[.git]]
  [<source-dir>]"

# Set by site script: symlinked name for repo.
REPOLINK=""
# Repos must be specified as either "public" (will be made
# visible to all) or "private" (will be made visible only
# to those with commit access).
PRIVATE=false
PUBLIC=false
# Optional "special" site name that receives
# custom handling.
X=""

# Parse arguments.
while [ $# -gt 0 ]
do
    case "$1" in
    -X)
	X="$2"
	shift 2
	;;
    -d)
        PUBLIC=true
	DESC="$2"
	shift 2
	;;
    -p)
        PRIVATE=true
	shift
	;;
    -*)
	echo "$USAGE" >&2
	exit 1
	;;
    *)
	break
	;;
    esac
done

# Check that there are few enough arguments left over
# to make sense.
if [ $# -gt 2 ]
then
    echo "$USAGE" >&2
    exit 1
fi

# Check for screwups with public/private.
case $PUBLIC:$PRIVATE in
true:true)
    echo "$PGM: both public (-d <desc>) and private (-p) were specified" >&2
    exit 1
    ;;
false:false)
    echo "$PGM: neither public (-d <desc>) nor private (-p) was specified" >&2
    exit 1
    ;;
esac

# Parse and rearrange to try to get things in a reasonable
# order.

# This may be empty if there are 0 extra arguments, in
# which case we will default it appropriately.
TARGET="$1"
if [ $# -eq 0 ]
then
    TARGET="`basename \"\`pwd\`\"`"
fi

# Try to get the PROJECT (i.e., repo name on target machine)
# set up successfully. In the non-special case, also set up
# HOST and PARENT for the upcoming ssh. Note in particular
# the handling for the scripted special case, which sources
# the script for some of these variables.
case $X in
github)
    PROJECT="$TARGET"
    ;;
"")
    if [ $# -eq 0 ]
    then
        echo "$USAGE" >&2
        exit 1
    fi
    HOST="`expr \"$TARGET\" : 'ssh://\([^/]*\)'`"
    PARENT="`expr \"$TARGET\" : 'ssh://[^/]*\(/.*\)/'`"
    PROJECT="`expr \"$TARGET\" : 'ssh://[^/]*/.*/\([^/]*\.git$\)'`"
    if [ "$PROJECT" = "" ]
    then
        PROJECT="`expr \"$TARGET\" : 'ssh://[^/]*/.*/\([^/.]*$\)'`"
    fi
    if [ "$HOST" = "" ] || [ "$PARENT" = "" ] || [ "$PROJECT" = "" ]
    then
        echo "$PGM: bad repo target URL \"$TARGET\", giving up" >&2
        exit 1
    fi
    ;;
*)
    PROJECT="$TARGET"
    eval "case $X in
    $SITES)
        . $BIN/mkgit-$X
        X=''
        ;;
    *)
        echo \"$PGM: unknown -X target \\\"$X\\\", giving up\" >&2
        exit 1
        ;;
    esac"
esac

# For now, canonicalize target machine repo names to
# always end in ".git". May revisit later.
case "$PROJECT" in
*.git)
    ;;
*)
    echo "adding .git to project yielding $PROJECT.git"
    PROJECT="$PROJECT".git
    ;;
esac


# Find the Git working directory on local machine to be
# cloned (usually the current directory).
SRCDIR="."
if [ $# -eq 2 ]
then
    SRCDIR="$2"
fi
cd "${SRCDIR}"
if [ "$?" -ne 0 ]
then
    echo "$PGM: could not find git directory ${SRCDIR}" >&2
    exit 1
fi
if [ ! -d ".git" ]
then
    echo "$PGM: directory ${SRCDIR} is not a git working directory!" 1>&2
    exit 1
fi

# Either execute the special-case code to set up a Github
# repo, or use the now-established HOST, PARENT and PROJECT
# to set up a repo using ssh.
case $X in
github)
    if $PRIVATE && [ ! -f "$HOME/.githubprivate" ]
    then
	echo "$PGM: cannot create private github repos for licensing reasons" >&2
	exit 1
    fi
    if [ ! -f "$HOME/.githubuser" ] || [ ! -f "$HOME/.githubtoken" ]
    then
	echo "$PGM: need \$HOME/.githubuser and \$HOME/.githubtoken" >&2
	exit 1
    fi
    if echo "$PROJECT" | grep / >/dev/null
    then
        echo "$PGM: error: GitHub name should not be a pathname" >&2
        exit 1
    fi
    GITHUBUSER="`cat $HOME/.githubuser`"
    GITHUBTOKEN="`cat $HOME/.githubtoken`"
    URL="ssh://git@github.com/$GITHUBUSER/${PROJECT}"
    MSGTMP="/tmp/mkgit-curlmsg.$$"
    trap "rm -f $MSGTMP" 0 1 2 3 15
    if curl \
         -F "login=$GITHUBUSER" \
         -F "token=$GITHUBTOKEN" \
	 https://github.com/api/v2/yaml/repos/create \
         -F "name=$PROJECT" >$MSGTMP
    then
	:
    else
	echo "failed to create github repository:" >&2
	cat $MSGTMP >&2
	exit 1
    fi
    if $PUBLIC
    then
        if curl \
             -F "login=$GITHUBUSER" \
             -F "token=$GITHUBTOKEN" \
             "https://github.com/api/v2/yaml/repos/show/$GITHUBUSER/$PROJECT" \
             -F "values[description]=$DESC" >$MSGTMP
        then
            :
        else
            echo "failed to set github description:" >&2
            cat $MSGTMP >&2
            exit 1
        fi
    fi
    ;;
"")
    if [ "$HOST" = "" ] || [ "$PARENT" = "" ] || [ "$PROJECT" = "" ]
    then
        echo "$PGM: insufficient info to proceed (internal error?)" >&2
        exit 1
    fi
    URL="ssh://${HOST}${PARENT}/${PROJECT}"
    QUOTESTR="s/\\([\"\'\!\$\\\\]\\)/\\\\\\1/g"
    PARENTQ="`echo \"$PARENT\" | sed \"$QUOTESSTR\"`"
    PROJECTQ="`echo \"$PROJECT\" | sed \"$QUOTESSTR\"`"
    ssh "${HOST}" <<EOF
    cd "${PARENTQ}" &&
    mkdir -p "${PROJECTQ}" &&
    cd "${PROJECTQ}" &&
    git init --bare --shared=group &&
    if $PUBLIC
    then
      touch git-daemon-export-ok
      echo "${DESC}" >description
      [ "${REPOLINK}" != "" ] && ln -s "${PARENTQ}/${PROJECTQ}" "${REPOLINK}"/.
    fi
EOF
    if [ "$?" -ne 0 ]
    then
	echo "$PGM: ssh to create repo failed" >&2
	exit 1
    fi
    ;;
*)
    echo "$PGM: internal error: unexpected -X $X" >&2
    exit 1
    ;;
esac

# Push the source repo up to the newly-created target repo.
if git remote add origin "$URL"
then
  :
else
  echo "$PGM: warning: updating remote"
  git remote rm origin
  git remote add origin "$URL"
fi
git push -u origin master
if [ "$?" -ne 0 ]
then
    echo "$PGM: push to origin failed" >&2
    exit 1
fi

exit 0<|MERGE_RESOLUTION|>--- conflicted
+++ resolved
@@ -18,15 +18,9 @@
 # Pipe-separated list of site names. Used both for
 # display and with shell eval.
 SITES="`echo $SITESCRIPTS | sed -e 's=mkgit-==g' -e 's= =|='`"
-<<<<<<< HEAD
-case $BIN in '') BIN='.' ;; esac
-PGM="`basename $0`"
-USAGE="$PGM: usage: $PGM [-p|-d <desc>] [-X [${SITES:+$SITES|}github|na] [<project>[.git]] | ssh://[<user>@]host/<dir>/<project>.git] [<git-dir>]"
-=======
->>>>>>> 4189cb0e
 
 USAGE="$PGM: usage: $PGM [-p|-d <desc>]
-  [-X [$SITES|github] [<project>[.git]] |
+  [-X [${SITES:+$SITES|}github] [<project>[.git]] |
    ssh://[<user>@]host/<dir>/<project>[.git]]
   [<source-dir>]"
 
